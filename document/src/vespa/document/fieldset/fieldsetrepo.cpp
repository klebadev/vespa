--- conflicted
+++ resolved
@@ -5,11 +5,8 @@
 #include <vespa/vespalib/util/exceptions.h>
 #include <vespa/vespalib/stllike/asciistream.h>
 #include <vespa/document/repo/documenttyperepo.h>
-<<<<<<< HEAD
-=======
 #include <vespa/document/base/exceptions.h>
 #include <vespa/vespalib/stllike/hash_map.hpp>
->>>>>>> b42f55da
 
 #include <vespa/log/log.h>
 LOG_SETUP(".document.fieldset.fieldsetrepo");
@@ -20,27 +17,25 @@
 
 namespace {
 
-FieldSet::UP
+FieldSet::SP
 parseSpecialValues(vespalib::stringref name)
 {
-    FieldSet::UP fs;
     if ((name.size() == 4) && (name[1] == 'i') && (name[2] == 'd') && (name[3] == ']')) {
-        fs = std::make_unique<DocIdOnly>();
+        return std::make_shared<DocIdOnly>();
     } else if ((name.size() == 5) && (name[1] == 'a') && (name[2] == 'l') && (name[3] == 'l') && (name[4] == ']')) {
-        fs = std::make_unique<AllFields>();
+        return std::make_shared<AllFields>();
     } else if ((name.size() == 6) && (name[1] == 'n') && (name[2] == 'o') && (name[3] == 'n') && (name[4] == 'e') && (name[5] == ']')) {
-        fs = std::make_unique<NoFields>();
+        return std::make_shared<NoFields>();
     } else if ((name.size() == 7) && (name[1] == 'd') && (name[2] == 'o') && (name[3] == 'c') && (name[4] == 'i') && (name[5] == 'd') && (name[6] == ']')) {
-        fs = std::make_unique<DocIdOnly>();
+        return std::make_shared<DocIdOnly>();
     } else {
         throw vespalib::IllegalArgumentException(
                 "The only special names (enclosed in '[]') allowed are "
                 "id, all, none, not '" + name + "'.");
     }
-    return fs;
 }
 
-FieldSet::UP
+FieldSet::SP
 parseFieldCollection(const DocumentTypeRepo& repo,
                      vespalib::stringref docType,
                      vespalib::stringref fieldNames)
@@ -63,12 +58,12 @@
             builder.add(&type.getField(token));
         }
     }
-    return std::make_unique<FieldCollection>(type, builder.build());
+    return std::make_shared<FieldCollection>(type, builder.build());
 }
 
 }
 
-FieldSet::UP
+FieldSet::SP
 FieldSetRepo::parse(const DocumentTypeRepo& repo, vespalib::stringref str)
 {
     if (str[0] == '[') {
@@ -119,8 +114,6 @@
     }
 }
 
-<<<<<<< HEAD
-=======
 
 FieldSetRepo::FieldSetRepo(const DocumentTypeRepo& repo)
     : _doumentTyperepo(repo),
@@ -152,5 +145,4 @@
     return parse(_doumentTyperepo, fieldSetString);
 }
 
->>>>>>> b42f55da
 }
