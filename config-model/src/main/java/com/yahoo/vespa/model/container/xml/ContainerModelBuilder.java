// Copyright 2017 Yahoo Holdings. Licensed under the terms of the Apache 2.0 license. See LICENSE in the project root.
package com.yahoo.vespa.model.container.xml;

import com.google.common.collect.ImmutableList;
import com.yahoo.component.ComponentId;
import com.yahoo.component.Version;
import com.yahoo.config.application.Xml;
import com.yahoo.config.application.api.ApplicationPackage;
import com.yahoo.config.application.api.DeployLogger;
import com.yahoo.config.application.api.DeploymentInstanceSpec;
import com.yahoo.config.application.api.DeploymentSpec;
import com.yahoo.config.model.ConfigModelContext;
import com.yahoo.config.model.ConfigModelContext.ApplicationType;
import com.yahoo.config.model.api.ConfigServerSpec;
import com.yahoo.config.model.api.ContainerEndpoint;
import com.yahoo.config.model.api.EndpointCertificateSecrets;
import com.yahoo.config.model.application.provider.IncludeDirs;
import com.yahoo.config.model.builder.xml.ConfigModelBuilder;
import com.yahoo.config.model.builder.xml.ConfigModelId;
import com.yahoo.config.model.deploy.DeployState;
import com.yahoo.config.model.producer.AbstractConfigProducer;
import com.yahoo.config.provision.AthenzService;
import com.yahoo.config.provision.Capacity;
import com.yahoo.config.provision.ClusterMembership;
import com.yahoo.config.provision.ClusterSpec;
import com.yahoo.config.provision.Environment;
import com.yahoo.config.provision.HostName;
import com.yahoo.config.provision.NodeType;
import com.yahoo.config.provision.SystemName;
import com.yahoo.config.provision.Zone;
import com.yahoo.search.rendering.RendererRegistry;
import com.yahoo.searchdefinition.derived.RankProfileList;
import com.yahoo.text.XML;
import com.yahoo.vespa.defaults.Defaults;
import com.yahoo.vespa.model.AbstractService;
import com.yahoo.vespa.model.HostResource;
import com.yahoo.vespa.model.HostSystem;
import com.yahoo.vespa.model.builder.xml.dom.DomClientProviderBuilder;
import com.yahoo.vespa.model.builder.xml.dom.DomComponentBuilder;
import com.yahoo.vespa.model.builder.xml.dom.DomHandlerBuilder;
import com.yahoo.vespa.model.builder.xml.dom.ModelElement;
import com.yahoo.vespa.model.builder.xml.dom.NodesSpecification;
import com.yahoo.vespa.model.builder.xml.dom.ServletBuilder;
import com.yahoo.vespa.model.builder.xml.dom.VespaDomBuilder;
import com.yahoo.vespa.model.builder.xml.dom.chains.docproc.DomDocprocChainsBuilder;
import com.yahoo.vespa.model.builder.xml.dom.chains.processing.DomProcessingBuilder;
import com.yahoo.vespa.model.builder.xml.dom.chains.search.DomSearchChainsBuilder;
import com.yahoo.vespa.model.clients.ContainerDocumentApi;
import com.yahoo.vespa.model.container.ApplicationContainer;
import com.yahoo.vespa.model.container.ApplicationContainerCluster;
import com.yahoo.vespa.model.container.Container;
import com.yahoo.vespa.model.container.ContainerCluster;
import com.yahoo.vespa.model.container.ContainerModel;
import com.yahoo.vespa.model.container.ContainerModelEvaluation;
import com.yahoo.vespa.model.container.IdentityProvider;
import com.yahoo.vespa.model.container.SecretStore;
import com.yahoo.vespa.model.container.component.Component;
import com.yahoo.vespa.model.container.component.FileStatusHandlerComponent;
import com.yahoo.vespa.model.container.component.Handler;
import com.yahoo.vespa.model.container.component.chain.ProcessingHandler;
import com.yahoo.vespa.model.container.docproc.ContainerDocproc;
import com.yahoo.vespa.model.container.docproc.DocprocChains;
import com.yahoo.vespa.model.container.http.ConnectorFactory;
import com.yahoo.vespa.model.container.http.FilterChains;
import com.yahoo.vespa.model.container.http.Http;
import com.yahoo.vespa.model.container.http.JettyHttpServer;
import com.yahoo.vespa.model.container.http.ssl.HostedSslConnectorFactory;
import com.yahoo.vespa.model.container.http.xml.HttpBuilder;
import com.yahoo.vespa.model.container.jersey.xml.RestApiBuilder;
import com.yahoo.vespa.model.container.processing.ProcessingChains;
import com.yahoo.vespa.model.container.search.ContainerSearch;
import com.yahoo.vespa.model.container.search.GUIHandler;
import com.yahoo.vespa.model.container.search.PageTemplates;
import com.yahoo.vespa.model.container.search.searchchain.SearchChains;
import com.yahoo.vespa.model.container.xml.document.DocumentFactoryBuilder;
import com.yahoo.vespa.model.content.StorageGroup;
import org.w3c.dom.Element;
import org.w3c.dom.Node;

import java.net.URI;
import java.util.ArrayList;
import java.util.Collections;
import java.util.List;
import java.util.Map;
import java.util.Optional;
import java.util.Set;
import java.util.function.Consumer;
import java.util.regex.Pattern;
import java.util.stream.Collectors;

import static java.util.logging.Level.WARNING;

/**
 * @author Tony Vaagenes
 * @author gjoranv
 */
public class ContainerModelBuilder extends ConfigModelBuilder<ContainerModel> {

    // Default path to vip status file for container in Hosted Vespa.
    static final String HOSTED_VESPA_STATUS_FILE = Defaults.getDefaults().underVespaHome("var/vespa/load-balancer/status.html");

    //Path to vip status file for container in Hosted Vespa. Only used if set, else use HOSTED_VESPA_STATUS_FILE
    private static final String HOSTED_VESPA_STATUS_FILE_SETTING = "VESPA_LB_STATUS_FILE";

    private static final String CONTAINER_TAG = "container";
    private static final String DEPRECATED_CONTAINER_TAG = "jdisc";
    private static final String ENVIRONMENT_VARIABLES_ELEMENT = "environment-variables";

    public enum Networking { disable, enable }

    private ApplicationPackage app;
    private final boolean standaloneBuilder;
    private final Networking networking;
    private final boolean rpcServerEnabled;
    private final boolean httpServerEnabled;
    protected DeployLogger log;

    public static final List<ConfigModelId> configModelIds =  
            ImmutableList.of(ConfigModelId.fromName(CONTAINER_TAG), ConfigModelId.fromName(DEPRECATED_CONTAINER_TAG));

    private static final String xmlRendererId = RendererRegistry.xmlRendererId.getName();
    private static final String jsonRendererId = RendererRegistry.jsonRendererId.getName();

    public ContainerModelBuilder(boolean standaloneBuilder, Networking networking) {
        super(ContainerModel.class);
        this.standaloneBuilder = standaloneBuilder;
        this.networking = networking;
        // Always disable rpc server for standalone container
        this.rpcServerEnabled = !standaloneBuilder;
        this.httpServerEnabled = networking == Networking.enable;
    }

    @Override
    public List<ConfigModelId> handlesElements() {
        return configModelIds;
    }

    @Override
    public void doBuild(ContainerModel model, Element spec, ConfigModelContext modelContext) {
        log = modelContext.getDeployLogger();
        app = modelContext.getApplicationPackage();

        checkVersion(spec);
        checkTagName(spec, log);

        ApplicationContainerCluster cluster = createContainerCluster(spec, modelContext);
        addClusterContent(cluster, spec, modelContext);
        addBundlesForPlatformComponents(cluster);
        cluster.setMessageBusEnabled(rpcServerEnabled);
        cluster.setRpcServerEnabled(rpcServerEnabled);
        cluster.setHttpServerEnabled(httpServerEnabled);
        model.setCluster(cluster);
    }

    private void addBundlesForPlatformComponents(ApplicationContainerCluster cluster) {
        for (Component<?, ?> component : cluster.getAllComponents()) {
            String componentClass = component.model.bundleInstantiationSpec.getClassName();
            BundleMapper.getBundlePath(componentClass).
                    ifPresent(cluster::addPlatformBundle);
        }
    }

    private ApplicationContainerCluster createContainerCluster(Element spec, ConfigModelContext modelContext) {
        return new VespaDomBuilder.DomConfigProducerBuilder<ApplicationContainerCluster>() {
            @Override
            protected ApplicationContainerCluster doBuild(DeployState deployState, AbstractConfigProducer ancestor, Element producerSpec) {
                return new ApplicationContainerCluster(ancestor, modelContext.getProducerId(),
                                                       modelContext.getProducerId(), deployState);
            }
        }.build(modelContext.getDeployState(), modelContext.getParentProducer(), spec);
    }

    private void addClusterContent(ApplicationContainerCluster cluster, Element spec, ConfigModelContext context) {
        DeployState deployState = context.getDeployState();
        DocumentFactoryBuilder.buildDocumentFactories(cluster, spec);
        addConfiguredComponents(deployState, cluster, spec);
        addSecretStore(cluster, spec);
        addHandlers(deployState, cluster, spec);

        addRestApis(deployState, spec, cluster);
        addServlets(deployState, spec, cluster);
        addModelEvaluation(spec, cluster, context);

        addProcessing(deployState, spec, cluster);
        addSearch(deployState, spec, cluster);
        addDocproc(deployState, spec, cluster);
        addDocumentApi(spec, cluster);  // NOTE: Must be done after addSearch

        cluster.addDefaultHandlersExceptStatus();
        addStatusHandlers(cluster, context.getDeployState().isHosted());

        addHttp(deployState, spec, cluster, context.getApplicationType(), deployState.getProperties().applicationId().instance().isTester());

        addAccessLogs(deployState, cluster, spec);
        addRoutingAliases(cluster, spec, deployState.zone().environment());
        addNodes(cluster, spec, context);

        addClientProviders(deployState, spec, cluster);
        addServerProviders(deployState, spec, cluster);

        addAthensCopperArgos(cluster, context);  // Must be added after nodes.
    }

    private void addSecretStore(ApplicationContainerCluster cluster, Element spec) {
        Element secretStoreElement = XML.getChild(spec, "secret-store");
        if (secretStoreElement != null) {
            SecretStore secretStore = new SecretStore();
            for (Element group : XML.getChildren(secretStoreElement, "group")) {
                secretStore.addGroup(group.getAttribute("name"), group.getAttribute("environment"));
            }
            cluster.setSecretStore(secretStore);
        }
    }

    private void addAthensCopperArgos(ApplicationContainerCluster cluster, ConfigModelContext context) {
        if ( ! context.getDeployState().isHosted()) return;
        app.getDeployment().map(DeploymentSpec::fromXml)
                .ifPresent(deploymentSpec -> {
                    addIdentityProvider(cluster,
                                        context.getDeployState().getProperties().configServerSpecs(),
                                        context.getDeployState().getProperties().loadBalancerName(),
                                        context.getDeployState().getProperties().ztsUrl(),
                                        context.getDeployState().getProperties().athenzDnsSuffix(),
                                        context.getDeployState().zone(),
                                        deploymentSpec);
                    addRotationProperties(cluster, context.getDeployState().zone(), context.getDeployState().getEndpoints(), deploymentSpec);
                });
    }

    private void addRotationProperties(ApplicationContainerCluster cluster, Zone zone, Set<ContainerEndpoint> endpoints, DeploymentSpec spec) {
        cluster.getContainers().forEach(container -> {
            setRotations(container, endpoints, cluster.getName());
            container.setProp("activeRotation", Boolean.toString(zoneHasActiveRotation(zone, spec)));
        });
    }

    private boolean zoneHasActiveRotation(Zone zone, DeploymentSpec spec) {
        Optional<DeploymentInstanceSpec> instance = spec.instance(app.getApplicationId().instance());
        if (instance.isEmpty()) return false;
        return instance.get().zones().stream()
                   .anyMatch(declaredZone -> declaredZone.concerns(zone.environment(), Optional.of(zone.region())) &&
                                             declaredZone.active());
    }

    private void setRotations(Container container, Set<ContainerEndpoint> endpoints, String containerClusterName) {
        var rotationsProperty = endpoints.stream()
                                         .filter(endpoint -> endpoint.clusterId().equals(containerClusterName))
                                         .flatMap(endpoint -> endpoint.names().stream())
                                         .collect(Collectors.toUnmodifiableSet());

        // Build the comma delimited list of endpoints this container should be known as.
        // Confusingly called 'rotations' for legacy reasons.
        container.setProp("rotations", String.join(",", rotationsProperty));
    }

    private void addRoutingAliases(ApplicationContainerCluster cluster, Element spec, Environment environment) {
        if (environment != Environment.prod) return;

        Element aliases = XML.getChild(spec, "aliases");
        for (Element alias : XML.getChildren(aliases, "service-alias")) {
            cluster.serviceAliases().add(XML.getValue(alias));
        }
        for (Element alias : XML.getChildren(aliases, "endpoint-alias")) {
            cluster.endpointAliases().add(XML.getValue(alias));
        }
    }

    private void addConfiguredComponents(DeployState deployState, ApplicationContainerCluster cluster, Element spec) {
        for (Element components : XML.getChildren(spec, "components")) {
            addIncludes(components);
            addConfiguredComponents(deployState, cluster, components, "component");
        }
        addConfiguredComponents(deployState, cluster, spec, "component");
    }

    protected void addStatusHandlers(ApplicationContainerCluster cluster, boolean isHostedVespa) {
        if (isHostedVespa) {
            String name = "status.html";
            Optional<String> statusFile = Optional.ofNullable(System.getenv(HOSTED_VESPA_STATUS_FILE_SETTING));
            cluster.addComponent(
                    new FileStatusHandlerComponent(name + "-status-handler", statusFile.orElse(HOSTED_VESPA_STATUS_FILE),
                            "http://*/" + name));
        } else {
            cluster.addVipHandler();
        }
    }

    private void addClientProviders(DeployState deployState, Element spec, ApplicationContainerCluster cluster) {
        for (Element clientSpec: XML.getChildren(spec, "client")) {
            cluster.addComponent(new DomClientProviderBuilder().build(deployState, cluster, clientSpec));
        }
    }

    private void addServerProviders(DeployState deployState, Element spec, ApplicationContainerCluster cluster) {
        addConfiguredComponents(deployState, cluster, spec, "server");
    }

    private void addAccessLogs(DeployState deployState, ApplicationContainerCluster cluster, Element spec) {
        List<Element> accessLogElements = getAccessLogElements(spec);

        for (Element accessLog : accessLogElements) {
            AccessLogBuilder.buildIfNotDisabled(deployState, cluster, accessLog).ifPresent(cluster::addComponent);
        }

        if (accessLogElements.isEmpty() && deployState.getAccessLoggingEnabledByDefault())
            cluster.addDefaultSearchAccessLog();
    }

    private List<Element> getAccessLogElements(Element spec) {
        return XML.getChildren(spec, "accesslog");
    }


    private void addHttp(DeployState deployState, Element spec, ApplicationContainerCluster cluster, ApplicationType applicationType, boolean isTesterApplication) {
        Element httpElement = XML.getChild(spec, "http");
        if (httpElement != null) {
            cluster.setHttp(buildHttp(deployState, cluster, httpElement));
        }
        if (deployState.isHosted() && applicationType == ApplicationType.DEFAULT && !isTesterApplication) {
            addAdditionalHostedConnector(deployState, cluster);
        }
    }

    private void addAdditionalHostedConnector(DeployState deployState, ApplicationContainerCluster cluster) {
        addImplicitHttpIfNotPresent(cluster);
        JettyHttpServer server = cluster.getHttp().getHttpServer();
        String serverName = server.getComponentId().getName();

        String proxyProtocol = deployState.getProperties().proxyProtocol();
        // If the deployment contains certificate/private key reference, setup TLS port
        if (deployState.endpointCertificateSecrets().isPresent()) {
            boolean authorizeClient = deployState.zone().system().isPublic();
            if (authorizeClient && deployState.tlsClientAuthority().isEmpty()) {
                throw new RuntimeException("Client certificate authority security/clients.pem is missing - see: https://cloud.vespa.ai/security-model#data-plane");
            }
            EndpointCertificateSecrets endpointCertificateSecrets = deployState.endpointCertificateSecrets().get();
            HostedSslConnectorFactory connectorFactory = authorizeClient
                    ? HostedSslConnectorFactory.withProvidedCertificateAndTruststore(proxyProtocol, serverName, endpointCertificateSecrets, deployState.tlsClientAuthority().get())
                    : HostedSslConnectorFactory.withProvidedCertificate(proxyProtocol, serverName, endpointCertificateSecrets);
            server.addConnector(connectorFactory);
        } else {
            server.addConnector(HostedSslConnectorFactory.withDefaultCertificateAndTruststore(proxyProtocol, serverName));
        }
    }

    private static void addImplicitHttpIfNotPresent(ApplicationContainerCluster cluster) {
        if(cluster.getHttp() == null) {
            Http http = new Http(Collections.emptyList());
            http.setFilterChains(new FilterChains(cluster));
            cluster.setHttp(http);
        }
        if(cluster.getHttp().getHttpServer() == null) {
            JettyHttpServer defaultHttpServer = new JettyHttpServer(new ComponentId("DefaultHttpServer"));
            cluster.getHttp().setHttpServer(defaultHttpServer);
            defaultHttpServer.addConnector(new ConnectorFactory("SearchServer", Defaults.getDefaults().vespaWebServicePort()));
        }
    }

    private Http buildHttp(DeployState deployState, ApplicationContainerCluster cluster, Element httpElement) {
        Http http = new HttpBuilder().build(deployState, cluster, httpElement);

        if (networking == Networking.disable)
            http.removeAllServers();

        return http;
    }

    private void addRestApis(DeployState deployState, Element spec, ApplicationContainerCluster cluster) {
        for (Element restApiElem : XML.getChildren(spec, "rest-api")) {
            cluster.addRestApi(
                    new RestApiBuilder().build(deployState, cluster, restApiElem));
        }
    }

    private void addServlets(DeployState deployState, Element spec, ApplicationContainerCluster cluster) {
        for (Element servletElem : XML.getChildren(spec, "servlet"))
            cluster.addServlet(new ServletBuilder().build(deployState, cluster, servletElem));
    }

    private void addDocumentApi(Element spec, ApplicationContainerCluster cluster) {
        ContainerDocumentApi containerDocumentApi = buildDocumentApi(cluster, spec);
        if (containerDocumentApi == null) return;

        cluster.setDocumentApi(containerDocumentApi);
    }

    private void addDocproc(DeployState deployState, Element spec, ApplicationContainerCluster cluster) {
        ContainerDocproc containerDocproc = buildDocproc(deployState, cluster, spec);
        if (containerDocproc == null) return;
        cluster.setDocproc(containerDocproc);

        ContainerDocproc.Options docprocOptions = containerDocproc.options;
        cluster.setMbusParams(new ApplicationContainerCluster.MbusParams(
                docprocOptions.maxConcurrentFactor, docprocOptions.documentExpansionFactor, docprocOptions.containerCoreMemory));
    }

    private void addSearch(DeployState deployState, Element spec, ApplicationContainerCluster cluster) {
        Element searchElement = XML.getChild(spec, "search");
        if (searchElement == null) return;

        addIncludes(searchElement);
        cluster.setSearch(buildSearch(deployState, cluster, searchElement));

        addSearchHandler(cluster, searchElement);
        addGUIHandler(cluster);
        validateAndAddConfiguredComponents(deployState, cluster, searchElement, "renderer", ContainerModelBuilder::validateRendererElement);
    }

    private void addModelEvaluation(Element spec, ApplicationContainerCluster cluster, ConfigModelContext context) {
        Element modelEvaluationElement = XML.getChild(spec, "model-evaluation");
        if (modelEvaluationElement == null) return;

        RankProfileList profiles =
                context.vespaModel() != null ? context.vespaModel().rankProfileList() : RankProfileList.empty;
        cluster.setModelEvaluation(new ContainerModelEvaluation(cluster, profiles));
    }

    private void addProcessing(DeployState deployState, Element spec, ApplicationContainerCluster cluster) {
        Element processingElement = XML.getChild(spec, "processing");
        if (processingElement == null) return;

        addIncludes(processingElement);
        cluster.setProcessingChains(new DomProcessingBuilder(null).build(deployState, cluster, processingElement),
                                    serverBindings(processingElement, ProcessingChains.defaultBindings));
        validateAndAddConfiguredComponents(deployState, cluster, processingElement, "renderer", ContainerModelBuilder::validateRendererElement);
    }

    private ContainerSearch buildSearch(DeployState deployState, ApplicationContainerCluster containerCluster, Element producerSpec) {
        SearchChains searchChains = new DomSearchChainsBuilder(null, false).build(deployState, containerCluster, producerSpec);

        ContainerSearch containerSearch = new ContainerSearch(containerCluster, searchChains, new ContainerSearch.Options());

        applyApplicationPackageDirectoryConfigs(deployState.getApplicationPackage(), containerSearch);
        containerSearch.setQueryProfiles(deployState.getQueryProfiles());
        containerSearch.setSemanticRules(deployState.getSemanticRules());

        return containerSearch;
    }

    private void applyApplicationPackageDirectoryConfigs(ApplicationPackage applicationPackage,ContainerSearch containerSearch) {
        PageTemplates.validate(applicationPackage);
        containerSearch.setPageTemplates(PageTemplates.create(applicationPackage));
    }

    private void addHandlers(DeployState deployState, ApplicationContainerCluster cluster, Element spec) {
        for (Element component: XML.getChildren(spec, "handler")) {
            cluster.addComponent(
                    new DomHandlerBuilder().build(deployState, cluster, component));
        }
    }

    private void checkVersion(Element spec) {
        String version = spec.getAttribute("version");

        if ( ! Version.fromString(version).equals(new Version(1))) {
            throw new RuntimeException("Expected container version to be 1.0, but got " + version);
        }
    }

    private void checkTagName(Element spec, DeployLogger logger) {
        if (spec.getTagName().equals(DEPRECATED_CONTAINER_TAG)) {
            logger.log(WARNING, "'" + DEPRECATED_CONTAINER_TAG + "' is deprecated as tag name. Use '" + CONTAINER_TAG + "' instead.");
        }
    }

    private void addNodes(ApplicationContainerCluster cluster, Element spec, ConfigModelContext context) {
        if (standaloneBuilder)
            addStandaloneNode(cluster);
        else
            addNodesFromXml(cluster, spec, context);
    }

    private void addStandaloneNode(ApplicationContainerCluster cluster) {
        ApplicationContainer container =  new ApplicationContainer(cluster, "standalone", cluster.getContainers().size(), cluster.isHostedVespa());
        cluster.addContainers(Collections.singleton(container));
    }

    static boolean incompatibleGCOptions(String jvmargs) {
        Pattern gcAlgorithm = Pattern.compile("-XX:[-+]Use.+GC");
        Pattern cmsArgs = Pattern.compile("-XX:[-+]*CMS");
        return (gcAlgorithm.matcher(jvmargs).find() ||cmsArgs.matcher(jvmargs).find());
    }

    private static String buildJvmGCOptions(Zone zone, String jvmGCOPtions, boolean isHostedVespa) {
        if (jvmGCOPtions != null) {
            return jvmGCOPtions;
        } else if ((zone.system() == SystemName.dev) || isHostedVespa) {
            return null;
        } else {
            return ContainerCluster.G1GC;
        }
    }
    private static String getJvmOptions(ApplicationContainerCluster cluster, Element nodesElement, DeployLogger deployLogger) {
        String jvmOptions = "";
        if (nodesElement.hasAttribute(VespaDomBuilder.JVM_OPTIONS)) {
            jvmOptions = nodesElement.getAttribute(VespaDomBuilder.JVM_OPTIONS);
            if (nodesElement.hasAttribute(VespaDomBuilder.JVMARGS_ATTRIB_NAME)) {
                String jvmArgs = nodesElement.getAttribute(VespaDomBuilder.JVMARGS_ATTRIB_NAME);
                throw new IllegalArgumentException("You have specified both jvm-options='" + jvmOptions + "'" +
                        " and deprecated jvmargs='" + jvmArgs + "'. Merge jvmargs into jvm-options.");
            }
        } else {
            jvmOptions = nodesElement.getAttribute(VespaDomBuilder.JVMARGS_ATTRIB_NAME);
            if (incompatibleGCOptions(jvmOptions)) {
                deployLogger.log(WARNING, "You need to move out your GC related options from 'jvmargs' to 'jvm-gc-options'");
                cluster.setJvmGCOptions(ContainerCluster.G1GC);
            }
        }
        return jvmOptions;
    }

    void extractJvmFromLegacyNodesTag(List<ApplicationContainer> nodes, ApplicationContainerCluster cluster,
                                      Element nodesElement, ConfigModelContext context) {
        applyNodesTagJvmArgs(nodes, getJvmOptions(cluster, nodesElement, context.getDeployLogger()));

        if (!cluster.getJvmGCOptions().isPresent()) {
            String jvmGCOptions = nodesElement.hasAttribute(VespaDomBuilder.JVM_GC_OPTIONS)
                    ? nodesElement.getAttribute(VespaDomBuilder.JVM_GC_OPTIONS)
                    : null;
            cluster.setJvmGCOptions(buildJvmGCOptions(context.getDeployState().zone(), jvmGCOptions, context.getDeployState().isHosted()));
        }

        applyMemoryPercentage(cluster, nodesElement.getAttribute(VespaDomBuilder.Allocated_MEMORY_ATTRIB_NAME));
    }

    void extractJvmTag(List<ApplicationContainer> nodes, ApplicationContainerCluster cluster,
                       Element jvmElement, ConfigModelContext context) {
        applyNodesTagJvmArgs(nodes, jvmElement.getAttribute(VespaDomBuilder.OPTIONS));
        applyMemoryPercentage(cluster, jvmElement.getAttribute(VespaDomBuilder.Allocated_MEMORY_ATTRIB_NAME));
        String jvmGCOptions = jvmElement.hasAttribute(VespaDomBuilder.GC_OPTIONS)
                ? jvmElement.getAttribute(VespaDomBuilder.GC_OPTIONS)
                : null;
        cluster.setJvmGCOptions(buildJvmGCOptions(context.getDeployState().zone(), jvmGCOptions, context.getDeployState().isHosted()));
    }

    private void addNodesFromXml(ApplicationContainerCluster cluster, Element containerElement, ConfigModelContext context) {
        Element nodesElement = XML.getChild(containerElement, "nodes");
        if (nodesElement == null) { // default single node on localhost
            ApplicationContainer node = new ApplicationContainer(cluster, "container.0", 0, cluster.isHostedVespa());
            HostResource host = allocateSingleNodeHost(cluster, log, containerElement, context);
            node.setHostResource(host);
            node.initService(context.getDeployLogger());
            cluster.addContainers(Collections.singleton(node));
        } else {
            List<ApplicationContainer> nodes = createNodes(cluster, nodesElement, context);

            Element jvmElement = XML.getChild(nodesElement, "jvm");
            if (jvmElement == null) {
                extractJvmFromLegacyNodesTag(nodes, cluster, nodesElement, context);
            } else {
                extractJvmTag(nodes, cluster, jvmElement, context);
            }
            applyRoutingAliasProperties(nodes, cluster);
            applyDefaultPreload(nodes, nodesElement);
            String environmentVars = getEnvironmentVariables(XML.getChild(nodesElement, ENVIRONMENT_VARIABLES_ELEMENT));
            if (environmentVars != null && !environmentVars.isEmpty()) {
                cluster.setEnvironmentVars(environmentVars);
            }
            if (useCpuSocketAffinity(nodesElement))
                AbstractService.distributeCpuSocketAffinity(nodes);

            cluster.addContainers(nodes);
        }
    }

    private static String getEnvironmentVariables(Element environmentVariables) {
        StringBuilder sb = new StringBuilder();
        if (environmentVariables != null) {
            for (Element var: XML.getChildren(environmentVariables)) {
                sb.append(var.getNodeName()).append('=').append(var.getTextContent()).append(' ');
            }
        }
        return sb.toString();
    }
    
    private List<ApplicationContainer> createNodes(ApplicationContainerCluster cluster, Element nodesElement, ConfigModelContext context) {
        if (nodesElement.hasAttribute("type")) // internal use for hosted system infrastructure nodes
            return createNodesFromNodeType(cluster, nodesElement, context);
        else if (nodesElement.hasAttribute("of")) // hosted node spec referencing a content cluster
            return createNodesFromContentServiceReference(cluster, nodesElement, context);
        else if (nodesElement.hasAttribute("count")) // regular, hosted node spec
            return createNodesFromNodeCount(cluster, nodesElement, context);
        else if (cluster.isHostedVespa() && cluster.getZone().environment().isManuallyDeployed()) // default to 1 in manual zones
            return createNodesFromNodeCount(cluster, nodesElement, context);
        else // the non-hosted option
            return createNodesFromNodeList(context.getDeployState(), cluster, nodesElement);
    }

    private static void applyRoutingAliasProperties(List<ApplicationContainer> result, ApplicationContainerCluster cluster) {
        if (!cluster.serviceAliases().isEmpty()) {
            result.forEach(container -> {
                container.setProp("servicealiases", cluster.serviceAliases().stream().collect(Collectors.joining(",")));
            });
        }
        if (!cluster.endpointAliases().isEmpty()) {
            result.forEach(container -> {
                container.setProp("endpointaliases", cluster.endpointAliases().stream().collect(Collectors.joining(",")));
            });
        }
    }
    
    private static void applyMemoryPercentage(ApplicationContainerCluster cluster, String memoryPercentage) {
        if (memoryPercentage == null || memoryPercentage.isEmpty()) return;
        memoryPercentage = memoryPercentage.trim();

        if ( ! memoryPercentage.endsWith("%"))
            throw new IllegalArgumentException("The memory percentage given for nodes in " + cluster +
                                               " must be an integer percentage ending by the '%' sign");
        memoryPercentage = memoryPercentage.substring(0, memoryPercentage.length()-1).trim();

        try {
            cluster.setMemoryPercentage(Integer.parseInt(memoryPercentage));
        }
        catch (NumberFormatException e) {
            throw new IllegalArgumentException("The memory percentage given for nodes in " + cluster +
                                               " must be an integer percentage ending by the '%' sign");
        }
    }

    /** Creates a single host when there is no nodes tag */
    private HostResource allocateSingleNodeHost(ApplicationContainerCluster cluster, DeployLogger logger, Element containerElement, ConfigModelContext context) {
        DeployState deployState = context.getDeployState();
        HostSystem hostSystem = cluster.hostSystem();
<<<<<<< HEAD
        if (deployState.isHosted()) { // request 1 node
            ClusterSpec clusterSpec = ClusterSpec.request(ClusterSpec.Type.container, ClusterSpec.Id.from(cluster.getName()))
                    .vespaVersion(deployState.getWantedNodeVespaVersion())
                    .dockerImageRepo(deployState.getWantedDockerImageRepo())
                    .build();
            Capacity capacity = Capacity.fromCount(1,
                                                   Optional.empty(),
                                                   false,
                                                   !deployState.getProperties().isBootstrap());
            return hostSystem.allocateHosts(clusterSpec, capacity, 1, logger).keySet().iterator().next();
=======
        if (deployState.isHosted()) {
            Optional<HostResource> singleContentHost = getHostResourceFromContentClusters(cluster, containerElement, context);
            if (singleContentHost.isPresent()) { // there is a content cluster; put the container on its first node 
                return singleContentHost.get();
            }
            else { // request 1 node
                ClusterSpec clusterSpec = ClusterSpec.request(ClusterSpec.Type.container,
                                                              ClusterSpec.Id.from(cluster.getName()),
                                                              deployState.getWantedNodeVespaVersion(),
                                                              false,
                                                              Optional.empty(),
                                                              deployState.getWantedDockerImageRepo());
                Capacity capacity = Capacity.fromCount(1,
                                                       Optional.empty(),
                                                       false,
                                                       ! deployState.getProperties().isBootstrap());
                return hostSystem.allocateHosts(clusterSpec, capacity, 1, logger).keySet().iterator().next();
            }
>>>>>>> 8259eb14
        } else {
            return hostSystem.getHost(Container.SINGLENODE_CONTAINER_SERVICESPEC);
        }
    }

    private List<ApplicationContainer> createNodesFromNodeCount(ApplicationContainerCluster cluster, Element nodesElement, ConfigModelContext context) {
        NodesSpecification nodesSpecification = NodesSpecification.from(new ModelElement(nodesElement), context);
        Map<HostResource, ClusterMembership> hosts = nodesSpecification.provision(cluster.getRoot().hostSystem(),
                                                                                  ClusterSpec.Type.container,
                                                                                  ClusterSpec.Id.from(cluster.getName()), 
                                                                                  log);
        return createNodesFromHosts(context.getDeployLogger(), hosts, cluster);
    }

    private List<ApplicationContainer> createNodesFromNodeType(ApplicationContainerCluster cluster, Element nodesElement, ConfigModelContext context) {
        NodeType type = NodeType.valueOf(nodesElement.getAttribute("type"));
        ClusterSpec clusterSpec = ClusterSpec.request(ClusterSpec.Type.container, ClusterSpec.Id.from(cluster.getName()))
                .vespaVersion(context.getDeployState().getWantedNodeVespaVersion())
                .dockerImageRepo(context.getDeployState().getWantedDockerImageRepo())
                .build();
        Map<HostResource, ClusterMembership> hosts = 
                cluster.getRoot().hostSystem().allocateHosts(clusterSpec,
                                                             Capacity.fromRequiredNodeType(type), 1, log);
        return createNodesFromHosts(context.getDeployLogger(), hosts, cluster);
    }
    
    private List<ApplicationContainer> createNodesFromContentServiceReference(ApplicationContainerCluster cluster, Element nodesElement, ConfigModelContext context) {
        NodesSpecification nodeSpecification;
        try {
            nodeSpecification = NodesSpecification.from(new ModelElement(nodesElement), context);
        } catch (IllegalArgumentException e) {
            throw new IllegalArgumentException(cluster + " contains an invalid reference", e);
        }
        String referenceId = nodesElement.getAttribute("of");
        cluster.setHostClusterId(referenceId);

        Map<HostResource, ClusterMembership> hosts = 
                StorageGroup.provisionHosts(nodeSpecification,
                                            referenceId, 
                                            cluster.getRoot().hostSystem(),
                                            context.getDeployLogger());
        return createNodesFromHosts(context.getDeployLogger(), hosts, cluster);
    }

    /**
     * This is used in case we are on hosted Vespa and no nodes tag is supplied:
     * If there are content clusters this will pick the first host in the first cluster as the container node.
     * If there are no content clusters this will return empty (such that the node can be created by the container here).
     */
    private Optional<HostResource> getHostResourceFromContentClusters(ApplicationContainerCluster cluster, Element containersElement, ConfigModelContext context) {
        Optional<Element> services = servicesRootOf(containersElement);
        if ( ! services.isPresent())
            return Optional.empty();
        List<Element> contentServices = XML.getChildren(services.get(), "content");
        if ( contentServices.isEmpty() ) return Optional.empty();
        Element contentNodesElementOrNull = XML.getChild(contentServices.get(0), "nodes");
        
        NodesSpecification nodesSpec;
        if (contentNodesElementOrNull == null)
            nodesSpec = NodesSpecification.nonDedicated(1, context);
        else
            nodesSpec = NodesSpecification.from(new ModelElement(contentNodesElementOrNull), context);

        Map<HostResource, ClusterMembership> hosts =
                StorageGroup.provisionHosts(nodesSpec,
                                            contentServices.get(0).getAttribute("id"),
                                            cluster.getRoot().hostSystem(),
                                            context.getDeployLogger());
        return Optional.of(hosts.keySet().iterator().next());
    }

    /** Returns the services element above the given Element, or empty if there is no services element */
    private Optional<Element> servicesRootOf(Element element) {
        Node parent = element.getParentNode();
        if (parent == null) return Optional.empty();
        if ( ! (parent instanceof Element)) return Optional.empty();
        Element parentElement = (Element)parent;
        if (parentElement.getTagName().equals("services")) return Optional.of(parentElement);
        return servicesRootOf(parentElement);
    }
    
    private List<ApplicationContainer> createNodesFromHosts(DeployLogger deployLogger, Map<HostResource, ClusterMembership> hosts, ApplicationContainerCluster cluster) {
        List<ApplicationContainer> nodes = new ArrayList<>();
        for (Map.Entry<HostResource, ClusterMembership> entry : hosts.entrySet()) {
            String id = "container." + entry.getValue().index();
            ApplicationContainer container = new ApplicationContainer(cluster, id, entry.getValue().retired(), entry.getValue().index(), cluster.isHostedVespa());
            container.setHostResource(entry.getKey());
            container.initService(deployLogger);
            nodes.add(container);
        }
        return nodes;
    }

    private List<ApplicationContainer> createNodesFromNodeList(DeployState deployState, ApplicationContainerCluster cluster, Element nodesElement) {
        List<ApplicationContainer> nodes = new ArrayList<>();
        int nodeIndex = 0;
        for (Element nodeElem: XML.getChildren(nodesElement, "node")) {
            nodes.add(new ContainerServiceBuilder("container." + nodeIndex, nodeIndex).build(deployState, cluster, nodeElem));
            nodeIndex++;
        }
        return nodes;
    }

    private static boolean useCpuSocketAffinity(Element nodesElement) {
        if (nodesElement.hasAttribute(VespaDomBuilder.CPU_SOCKET_AFFINITY_ATTRIB_NAME))
            return Boolean.parseBoolean(nodesElement.getAttribute(VespaDomBuilder.CPU_SOCKET_AFFINITY_ATTRIB_NAME));
        else
            return false;
    }

    private static void applyNodesTagJvmArgs(List<ApplicationContainer> containers, String jvmArgs) {
        for (Container container: containers) {
            if (container.getAssignedJvmOptions().isEmpty())
                container.prependJvmOptions(jvmArgs);
        }
    }

    private static void applyDefaultPreload(List<ApplicationContainer> containers, Element nodesElement) {
        if (! nodesElement.hasAttribute(VespaDomBuilder.PRELOAD_ATTRIB_NAME)) return;
        for (Container container: containers)
            container.setPreLoad(nodesElement.getAttribute(VespaDomBuilder.PRELOAD_ATTRIB_NAME));
    }

    private void addSearchHandler(ApplicationContainerCluster cluster, Element searchElement) {
        // Magic spell is needed to receive the chains config :-|
        cluster.addComponent(new ProcessingHandler<>(cluster.getSearch().getChains(),
                                                     "com.yahoo.search.searchchain.ExecutionFactory"));

        ProcessingHandler<SearchChains> searchHandler = new ProcessingHandler<>(cluster.getSearch().getChains(),
                                                                                "com.yahoo.search.handler.SearchHandler");
        String[] defaultBindings = {"http://*/search/*"};
        for (String binding: serverBindings(searchElement, defaultBindings)) {
            searchHandler.addServerBindings(binding);
        }

        cluster.addComponent(searchHandler);
    }

    private void addGUIHandler(ApplicationContainerCluster cluster) {
        Handler<?> guiHandler = new GUIHandler();
        guiHandler.addServerBindings("http://"+GUIHandler.BINDING);
        cluster.addComponent(guiHandler);
    }


    private String[] serverBindings(Element searchElement, String... defaultBindings) {
        List<Element> bindings = XML.getChildren(searchElement, "binding");
        if (bindings.isEmpty())
            return defaultBindings;

        return toBindingList(bindings);
    }

    private String[] toBindingList(List<Element> bindingElements) {
        List<String> result = new ArrayList<>();

        for (Element element: bindingElements) {
            String text = element.getTextContent().trim();
            if (!text.isEmpty())
                result.add(text);
        }

        return result.toArray(new String[result.size()]);
    }

    private ContainerDocumentApi buildDocumentApi(ApplicationContainerCluster cluster, Element spec) {
        Element documentApiElement = XML.getChild(spec, "document-api");
        if (documentApiElement == null) return null;

        ContainerDocumentApi.Options documentApiOptions = DocumentApiOptionsBuilder.build(documentApiElement);
        return new ContainerDocumentApi(cluster, documentApiOptions);
    }

    private ContainerDocproc buildDocproc(DeployState deployState, ApplicationContainerCluster cluster, Element spec) {
        Element docprocElement = XML.getChild(spec, "document-processing");
        if (docprocElement == null)
            return null;

        addIncludes(docprocElement);
        DocprocChains chains = new DomDocprocChainsBuilder(null, false).build(deployState, cluster, docprocElement);

        ContainerDocproc.Options docprocOptions = DocprocOptionsBuilder.build(docprocElement);
        return new ContainerDocproc(cluster, chains, docprocOptions, !standaloneBuilder);
     }

    private void addIncludes(Element parentElement) {
        List<Element> includes = XML.getChildren(parentElement, IncludeDirs.INCLUDE);
        if (includes == null || includes.isEmpty()) {
            return;
        }
        if (app == null) {
            throw new IllegalArgumentException("Element <include> given in XML config, but no application package given.");
        }
        for (Element include : includes) {
            addInclude(parentElement, include);
        }
    }

    private void addInclude(Element parentElement, Element include) {
        String dirName = include.getAttribute(IncludeDirs.DIR);
        app.validateIncludeDir(dirName);

        List<Element> includedFiles = Xml.allElemsFromPath(app, dirName);
        for (Element includedFile : includedFiles) {
            List<Element> includedSubElements = XML.getChildren(includedFile);
            for (Element includedSubElement : includedSubElements) {
                Node copiedNode = parentElement.getOwnerDocument().importNode(includedSubElement, true);
                parentElement.appendChild(copiedNode);
            }
        }
    }

    private static void addConfiguredComponents(DeployState deployState, ContainerCluster<? extends Container> cluster,
                                                Element spec, String componentName) {
        for (Element node : XML.getChildren(spec, componentName)) {
            cluster.addComponent(new DomComponentBuilder().build(deployState, cluster, node));
        }
    }

    private static void validateAndAddConfiguredComponents(DeployState deployState,
                                                           ContainerCluster<? extends Container> cluster,
                                                           Element spec, String componentName,
                                                           Consumer<Element> elementValidator) {
        for (Element node : XML.getChildren(spec, componentName)) {
            elementValidator.accept(node); // throws exception here if something is wrong
            cluster.addComponent(new DomComponentBuilder().build(deployState, cluster, node));
        }
    }

    private void addIdentityProvider(ApplicationContainerCluster cluster,
                                     List<ConfigServerSpec> configServerSpecs,
                                     HostName loadBalancerName,
                                     URI ztsUrl,
                                     String athenzDnsSuffix,
                                     Zone zone,
                                     DeploymentSpec spec) {
        spec.athenzDomain()
            .ifPresent(domain -> {
                AthenzService service = spec.instance(app.getApplicationId().instance())
                                            .flatMap(instanceSpec -> instanceSpec.athenzService(zone.environment(), zone.region()))
                                            .or(() -> spec.athenzService())
                                            .orElseThrow(() -> new RuntimeException("Missing Athenz service configuration in instance '" + app.getApplicationId().instance() + "'"));
            String zoneDnsSuffix = zone.environment().value() + "-" + zone.region().value() + "." + athenzDnsSuffix;
            IdentityProvider identityProvider = new IdentityProvider(domain, service, getLoadBalancerName(loadBalancerName, configServerSpecs), ztsUrl, zoneDnsSuffix, zone);
            cluster.addComponent(identityProvider);

            cluster.getContainers().forEach(container -> {
                container.setProp("identity.domain", domain.value());
                container.setProp("identity.service", service.value());
            });
        });
    }

    private HostName getLoadBalancerName(HostName loadbalancerName, List<ConfigServerSpec> configServerSpecs) {
        // Set lbaddress, or use first hostname if not specified.
        // TODO: Remove this method and use the loadbalancerName directly
        return Optional.ofNullable(loadbalancerName)
                .orElseGet(
                        () -> HostName.from(configServerSpecs.stream()
                                                    .findFirst()
                                                    .map(ConfigServerSpec::getHostName)
                                                    .orElse("unknown") // Currently unable to test this, hence the unknown
                        ));
    }

    /** Disallow renderers named "XmlRenderer" or "JsonRenderer" */
    private static void validateRendererElement(Element element) {
        String idAttr = element.getAttribute("id");

        if (idAttr.equals(xmlRendererId) || idAttr.equals(jsonRendererId)) {
            throw new IllegalArgumentException(String.format("Renderer id %s is reserved for internal use", idAttr));
        }
    }

    public static boolean isContainerTag(Element element) {
        return CONTAINER_TAG.equals(element.getTagName()) || DEPRECATED_CONTAINER_TAG.equals(element.getTagName());
    }

}<|MERGE_RESOLUTION|>--- conflicted
+++ resolved
@@ -621,37 +621,22 @@
     private HostResource allocateSingleNodeHost(ApplicationContainerCluster cluster, DeployLogger logger, Element containerElement, ConfigModelContext context) {
         DeployState deployState = context.getDeployState();
         HostSystem hostSystem = cluster.hostSystem();
-<<<<<<< HEAD
-        if (deployState.isHosted()) { // request 1 node
-            ClusterSpec clusterSpec = ClusterSpec.request(ClusterSpec.Type.container, ClusterSpec.Id.from(cluster.getName()))
-                    .vespaVersion(deployState.getWantedNodeVespaVersion())
-                    .dockerImageRepo(deployState.getWantedDockerImageRepo())
-                    .build();
-            Capacity capacity = Capacity.fromCount(1,
-                                                   Optional.empty(),
-                                                   false,
-                                                   !deployState.getProperties().isBootstrap());
-            return hostSystem.allocateHosts(clusterSpec, capacity, 1, logger).keySet().iterator().next();
-=======
         if (deployState.isHosted()) {
             Optional<HostResource> singleContentHost = getHostResourceFromContentClusters(cluster, containerElement, context);
             if (singleContentHost.isPresent()) { // there is a content cluster; put the container on its first node 
                 return singleContentHost.get();
             }
             else { // request 1 node
-                ClusterSpec clusterSpec = ClusterSpec.request(ClusterSpec.Type.container,
-                                                              ClusterSpec.Id.from(cluster.getName()),
-                                                              deployState.getWantedNodeVespaVersion(),
-                                                              false,
-                                                              Optional.empty(),
-                                                              deployState.getWantedDockerImageRepo());
+                ClusterSpec clusterSpec = ClusterSpec.request(ClusterSpec.Type.container, ClusterSpec.Id.from(cluster.getName()))
+                        .vespaVersion(deployState.getWantedNodeVespaVersion())
+                        .dockerImageRepo(deployState.getWantedDockerImageRepo())
+                        .build();
                 Capacity capacity = Capacity.fromCount(1,
                                                        Optional.empty(),
                                                        false,
                                                        ! deployState.getProperties().isBootstrap());
                 return hostSystem.allocateHosts(clusterSpec, capacity, 1, logger).keySet().iterator().next();
             }
->>>>>>> 8259eb14
         } else {
             return hostSystem.getHost(Container.SINGLENODE_CONTAINER_SERVICESPEC);
         }
