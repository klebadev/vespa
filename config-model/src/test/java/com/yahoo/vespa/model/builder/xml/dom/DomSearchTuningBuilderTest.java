// Copyright 2017 Yahoo Holdings. Licensed under the terms of the Apache 2.0 license. See LICENSE in the project root.
package com.yahoo.vespa.model.builder.xml.dom;

import com.yahoo.collections.CollectionUtil;
import com.yahoo.config.ConfigInstance;
import com.yahoo.vespa.config.search.core.ProtonConfig;
import com.yahoo.config.model.builder.xml.test.DomBuilderTest;
import com.yahoo.text.StringUtilities;
import com.yahoo.vespa.model.search.Tuning;
import org.junit.Test;
import org.w3c.dom.Element;

import java.util.Arrays;

import static org.hamcrest.Matchers.containsString;
import static org.junit.Assert.assertEquals;
import static org.junit.Assert.assertNotNull;
import static org.junit.Assert.assertNull;
import static org.junit.Assert.assertThat;
import static org.junit.Assert.assertTrue;

/**
 * @author geirst
 */
public class DomSearchTuningBuilderTest extends DomBuilderTest {

    private static final double DELTA = 0.000001;

    private static Element parseXml(String... xmlLines) {
        return parse("<tuning>",
                "<searchnode>",
                CollectionUtil.mkString(Arrays.asList(xmlLines), "\n"),
                "</searchnode>",
                "</tuning>");
    }

    private Tuning newTuning(String xml) {
        return createTuning(parse(xml));
    }

    private Tuning createTuning(Element xml) {
        DomSearchTuningBuilder b = new DomSearchTuningBuilder();
        return b.build(root.getDeployState(), root, xml);
    }

    String getProtonCfg(Tuning tuning) {
        ProtonConfig.Builder pb = new ProtonConfig.Builder();
        tuning.getConfig(pb);
        return StringUtilities.implode(ConfigInstance.serialize(new ProtonConfig(pb)).toArray(new String[0]), "\n");
    }

    @Test
    public void requireThatNullDispatchIsSafe() {
        Tuning tuning = newTuning("<tuning />");
        assertNull(tuning.dispatch);
    }

    @Test
    public void requireThatEmptyDispatchIsSafe() {
        Tuning tuning = newTuning("<tuning><dispatch/></tuning>");
        Tuning.Dispatch dispatch = tuning.dispatch;
        assertNotNull(dispatch);
        assertNull(dispatch.maxHitsPerPartition);
    }

    @Test
    public void requireThatDispatchSettingsAreParsed() {
        Tuning tuning = createTuning(parse("<tuning>" +
                                           "  <dispatch>" +
                                           "    <max-hits-per-partition>69</max-hits-per-partition>" +
                                           "  </dispatch>" +
                                           "</tuning>"));
        Tuning.Dispatch dispatch = tuning.dispatch;
        assertNotNull(dispatch);
        assertNotNull(dispatch.maxHitsPerPartition);
        assertEquals(69, dispatch.maxHitsPerPartition.intValue());
    }

    @Test
    public void requireThatWeCanParseRequestThreadsTag() {
        Tuning t = createTuning(parseXml("<requestthreads>",
                "<search>123</search>",
                "<persearch>34</persearch>",
                "<summary>456</summary>",
                "</requestthreads>"));
        assertEquals(123, t.searchNode.threads.numSearchThreads.longValue());
        assertEquals(456, t.searchNode.threads.numSummaryThreads.longValue());
        String cfg = getProtonCfg(t);
        assertThat(cfg, containsString("numsearcherthreads 123"));
        assertThat(cfg, containsString("numthreadspersearch 34"));
        assertThat(cfg, containsString("numsummarythreads 456"));
     }

    @Test
    public void requireThatWeCanParseFlushStrategyTag() {
        Tuning t = createTuning(parseXml("<flushstrategy>","<native>",
                "<total>",
                "<maxmemorygain>900</maxmemorygain>",
                "<diskbloatfactor>8.7</diskbloatfactor>",
                "</total>",
                "<component>",
                "<maxmemorygain>600</maxmemorygain>",
                "<diskbloatfactor>5.4</diskbloatfactor>",
                "<maxage>300</maxage>",
                "</component>",
                "<transactionlog>",
                "<maxsize>1024</maxsize>",
                "</transactionlog>",
                "<conservative>",
                "<memory-limit-factor>0.6</memory-limit-factor>",
                "<disk-limit-factor>0.7</disk-limit-factor>",
                "</conservative>",
                "</native>","</flushstrategy>"));
        assertEquals(900, t.searchNode.strategy.totalMaxMemoryGain.longValue());
        assertEquals(8.7, t.searchNode.strategy.totalDiskBloatFactor.doubleValue(), DELTA);
        assertEquals(600, t.searchNode.strategy.componentMaxMemoryGain.longValue());
        assertEquals(5.4, t.searchNode.strategy.componentDiskBloatFactor.doubleValue(), DELTA);
        assertEquals(300, t.searchNode.strategy.componentMaxage.doubleValue(), DELTA);
        assertEquals(1024, t.searchNode.strategy.transactionLogMaxSize.longValue());
        assertEquals(0.6, t.searchNode.strategy.conservativeMemoryLimitFactor.doubleValue(), DELTA);
        assertEquals(0.7, t.searchNode.strategy.conservativeDiskLimitFactor.doubleValue(), DELTA);
        String cfg = getProtonCfg(t);
        assertThat(cfg, containsString("flush.memory.maxmemory 900"));
        assertThat(cfg, containsString("flush.memory.diskbloatfactor 8.7"));
        assertThat(cfg, containsString("flush.memory.each.maxmemory 600"));
        assertThat(cfg, containsString("flush.memory.each.diskbloatfactor 5.4"));
        assertThat(cfg, containsString("flush.memory.maxage.time 300"));
        assertThat(cfg, containsString("flush.memory.maxtlssize 1024"));
        assertThat(cfg, containsString("flush.memory.conservative.memorylimitfactor 0.6"));
        assertThat(cfg, containsString("flush.memory.conservative.disklimitfactor 0.7"));
    }

    @Test
    public void requireThatWeCanParseResizingTag() {
        Tuning t = createTuning(parseXml("<resizing>",
                "<initialdocumentcount>128</initialdocumentcount>",
                "<amortize-count>13</amortize-count>",
                "</resizing>"));
        assertEquals(128, t.searchNode.resizing.initialDocumentCount.intValue());
<<<<<<< HEAD
=======
        assertEquals(13, t.searchNode.resizing.amortizeCount.intValue());
        String cfg = getProtonCfg(t);
        assertThat(cfg, containsString("grow.initial 128"));
>>>>>>> 8216aa6d
    }

    @Test
    public void requireThatWeCanParseIndexTag() {
        Tuning t = createTuning(parseXml("<index>", "<io>",
                "<write>directio</write>",
                "<read>normal</read>",
                "<search>mmap</search>",
                "</io>",
                "<warmup>" +
                "<time>178</time>",
                "<unpack>true</unpack>",
                "</warmup>",
                "</index>"));
        assertEquals(Tuning.SearchNode.IoType.DIRECTIO, t.searchNode.index.io.write);
        assertEquals(Tuning.SearchNode.IoType.NORMAL, t.searchNode.index.io.read);
        assertEquals(Tuning.SearchNode.IoType.MMAP, t.searchNode.index.io.search);
        assertEquals(178, t.searchNode.index.warmup.time, DELTA);
        assertTrue(t.searchNode.index.warmup.unpack);
        String cfg = getProtonCfg(t);
        assertThat(cfg, containsString("indexing.write.io DIRECTIO"));
        assertThat(cfg, containsString("indexing.read.io NORMAL"));
        assertThat(cfg, containsString("index.warmup.time 178"));
        assertThat(cfg, containsString("index.warmup.unpack true"));
    }

    @Test
    public void requireThatWeCanParseRemovedDBTag() {
        Tuning t = createTuning(parseXml("<removed-db>", "<prune>",
                "<age>19388</age>",
                "<interval>193</interval>",
                "</prune>", "</removed-db>"));
        assertEquals(19388, t.searchNode.removedDB.prune.age, DELTA);
        assertEquals(193, t.searchNode.removedDB.prune.interval, DELTA);
        String cfg = getProtonCfg(t);
        assertThat(cfg, containsString("pruneremoveddocumentsinterval 193"));
        assertThat(cfg, containsString("pruneremoveddocumentsage 19388"));
    }

    @Test
    public void requireThatWeCanParseAttributeTag() {
        Tuning t = createTuning(parseXml("<attribute>", "<io>",
                "<write>directio</write>",
                "</io>", "</attribute>"));
        assertEquals(Tuning.SearchNode.IoType.DIRECTIO, t.searchNode.attribute.io.write);
        String cfg = getProtonCfg(t);
        assertThat(cfg, containsString("attribute.write.io DIRECTIO"));
    }

    @Test
    public void requireThatWeCanParseSummaryTag() {
        Tuning t = createTuning(parseXml("<summary>",
                "<io>",
                "<write>directio</write>",
                "<read>directio</read>",
                "</io>",
                "<store>",
                "<cache>",
                "<maxsize>128</maxsize>",
                "<maxsize-percent>30.7</maxsize-percent>",
                "<initialentries>64</initialentries>",
                "<compression>",
                "<type>none</type>",
                "<level>3</level>",
                "</compression>",
                "</cache>",
                "<logstore>",
                "<maxfilesize>512</maxfilesize>",
                "<minfilesizefactor>0.3</minfilesizefactor>",
                "<chunk>",
                "<maxsize>256</maxsize>",
                "<compression>",
                "<type>lz4</type>",
                "<level>5</level>",
                "</compression>",
                "</chunk>",
                "</logstore>",
                "</store>",
                "</summary>"));
        assertEquals(Tuning.SearchNode.IoType.DIRECTIO, t.searchNode.summary.io.write);
        assertEquals(Tuning.SearchNode.IoType.DIRECTIO, t.searchNode.summary.io.read);
        assertEquals(128, t.searchNode.summary.store.cache.maxSize.longValue());
        assertEquals(30.7, t.searchNode.summary.store.cache.maxSizePercent.doubleValue(), DELTA);
        assertEquals(Tuning.SearchNode.Summary.Store.Compression.Type.NONE,
                t.searchNode.summary.store.cache.compression.type);
        assertEquals(3, t.searchNode.summary.store.cache.compression.level.intValue());
        assertEquals(512, t.searchNode.summary.store.logStore.maxFileSize.longValue());
        assertEquals(0.3, t.searchNode.summary.store.logStore.minFileSizeFactor, DELTA);
        assertEquals(256, t.searchNode.summary.store.logStore.chunk.maxSize.intValue());
        assertEquals(Tuning.SearchNode.Summary.Store.Compression.Type.LZ4,
                t.searchNode.summary.store.logStore.chunk.compression.type);
        assertEquals(5, t.searchNode.summary.store.logStore.chunk.compression.level.intValue());
        String cfg = getProtonCfg(t);
        assertThat(cfg, containsString("summary.write.io DIRECTIO"));
        assertThat(cfg, containsString("summary.read.io DIRECTIO"));
        assertThat(cfg, containsString("summary.cache.maxbytes 128"));
        assertThat(cfg, containsString("summary.cache.initialentries 64"));
        assertThat(cfg, containsString("summary.cache.compression.type NONE"));
        assertThat(cfg, containsString("summary.cache.compression.level 3"));
        assertThat(cfg, containsString("summary.log.maxfilesize 512"));
        assertThat(cfg, containsString("summary.log.minfilesizefactor 0.3"));
        assertThat(cfg, containsString("summary.log.chunk.maxbytes 256"));
        assertThat(cfg, containsString("summary.log.chunk.compression.type LZ4"));
        assertThat(cfg, containsString("summary.log.chunk.compression.level 5"));
    }

    @Test
    public void requireThatWeCanGiveSummaryCacheSizeInPercentage() {
        Tuning t = createTuning(parseXml("<summary>",
                "<store>",
                "<cache>",
                "<maxsize-percent>30.7</maxsize-percent>",
                "</cache>",
                "</store>",
                "</summary>"));

        assertNull(t.searchNode.summary.store.cache.maxSize);
        assertEquals(30.7, t.searchNode.summary.store.cache.maxSizePercent.doubleValue(),DELTA);

        String cfg = getProtonCfg(t);
        assertThat(cfg, containsString("summary.cache.maxbytes -30"));
    }


    @Test
    public void requireThatWeCanParseInitializeTag() {
        Tuning t = createTuning(parseXml("<initialize>",
                "<threads>7</threads>",
                "</initialize>"));
        assertEquals(7, t.searchNode.initialize.threads.intValue());
        String cfg = getProtonCfg(t);
        assertThat(cfg, containsString("initialize.threads 7"));
    }

    @Test
    public void requireThatWeCanParseFeedingTag() {
        Tuning t = createTuning(parseXml("<feeding>",
                "<concurrency>0.7</concurrency>",
                "</feeding>"));
        assertEquals(0.7, t.searchNode.feeding.concurrency.doubleValue(), DELTA);
        assertThat(getProtonCfg(t), containsString("feeding.concurrency 0.35"));
    }

}<|MERGE_RESOLUTION|>--- conflicted
+++ resolved
@@ -137,12 +137,7 @@
                 "<amortize-count>13</amortize-count>",
                 "</resizing>"));
         assertEquals(128, t.searchNode.resizing.initialDocumentCount.intValue());
-<<<<<<< HEAD
-=======
         assertEquals(13, t.searchNode.resizing.amortizeCount.intValue());
-        String cfg = getProtonCfg(t);
-        assertThat(cfg, containsString("grow.initial 128"));
->>>>>>> 8216aa6d
     }
 
     @Test
